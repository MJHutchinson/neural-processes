import torch
from torch import nn
from torch.nn import functional as F

from src.utils import MLP, BatchMLP


class HeteroskedasticDecoder(nn.Module):
    """ Maps target inputs x and samples of the latent representaion z
    (which encodes the context points) to target outputs y. Predicts both
    the mean and variance of the process.

    Parameters
    ----------
    x_dim : int
        Dimension of the x values.

    rep_dim : int
        Dimension of the representation variable (r+z).

    y_dim : int
        Dimension of the y values.

    hid_dim : int
        Dimension of the hidden layers.

    num_hid : int
        Number of hidden layers in the decoder.
    """

    def __init__(self, x_dim, rep_dim, y_dim, hid_dim, num_hid):
        super(HeteroskedasticDecoder, self).__init__()
        self.x_dim = x_dim
<<<<<<< HEAD
        self.rep_dim = rep_dim
        self.y_dim = y_dim 
        self.hid_dim = hid_dim
        self.num_hid = num_hid

        self.x_rep_to_hidden = MLP(self.x_dim + self.rep_dim, self.hid_dim, self.hid_dim, self.num_hid)
        self.hidden_to_mu  = nn.Linear(self.hid_dim, self.y_dim)
=======
        self.z_dim = z_dim
        self.y_dim = y_dim
        self.hid_dim = hid_dim
        self.num_hid = num_hid

        self.xz_to_hidden = MLP(
            self.x_dim + self.z_dim, self.hid_dim, self.hid_dim, self.num_hid
        )
        self.hidden_to_mu = nn.Linear(self.hid_dim, self.y_dim)
>>>>>>> cee11a25
        self.hidden_to_pre_sigma = nn.Linear(self.hid_dim, self.y_dim)

    def forward(self, x, rep):
        """
        x : torch.Tensor
            Shape (batch_size, num_points, x_dim)

        rep : torch.Tensor
            Shape (batch_size, num_points, rep_dim)
        """

        batch_size, num_points, _ = x.size()

<<<<<<< HEAD
=======
        # one z for all the target points of a given set, expand z to
        # be concatenated with each x from the relevant process. In the
        # future we might want multiple samples from the latent variable,
        # so may need to add another dimension (samples) to the incoming
        # z vector

        z = z.unsqueeze(1).repeat(1, num_points, 1)

>>>>>>> cee11a25
        # flatten x and z to be concatenated and passed through the decoder
        rep = rep.view(batch_size * num_points, self.rep_dim)
        x = x.view(batch_size * num_points, self.x_dim)
        input = torch.cat((x, rep), dim=1)

        # pass the state through the decoder to get output
        hidden = F.relu(self.x_rep_to_hidden(input))
        mu = self.hidden_to_mu(hidden)
        pre_sigma = self.hidden_to_pre_sigma(hidden)

        mu = mu.view(batch_size, num_points, self.y_dim)
        pre_sigma = pre_sigma.view(batch_size, num_points, self.y_dim)

        # Formulation from Attentive Neural Processes, Empirical Evaluation of Neural Process Objectives
        sigma = 0.1 + 0.9 * F.softplus(pre_sigma)

        return mu, sigma


class HomoskedasticDecoder(nn.Module):
    """ Maps target inputs x and samples of the latent representaion z
    (which encodes the context points) to target outputs y. Predicts only
    the mean of the process, with a fixed variance.

    Parameters
    ----------
    x_dim : int
        Dimension of the x values.

    z_dim : int
        Dimension of the latent variable z.

    y_dim : int
        Dimension of the y values.

    hid_dim : int
        Dimension of the hidden layers.

    num_hid : int
        Number of hidden layers in the decoder.

    sigma : float
        The fixed standard deviation of the process 
    """

    def __init__(self, x_dim, z_dim, y_dim, hid_dim, num_hid, sigma):
        super(HomoskedasticDecoder, self).__init__()
        self.x_dim = x_dim
        self.z_dim = z_dim
        self.y_dim = y_dim 
        self.hid_dim = hid_dim
        self.num_hid = num_hid
        self.sigma = sigma

        # num_hid + 1 for consistency with the heteroskedastic decoder
        self.xz_to_mu = MLP(self.x_dim + self.z_dim, self.y_dim, self.hid_dim, self.num_hid + 1)

    def forward(self, x, z):
        """
        x : torch.Tensor
            Shape (batch_size, num_points, x_dim)

        z : torch.Tensor
            Shape (batch_size, num_points, z_dim)
        """

        batch_size, num_points, _ = x.size()

        # flatten x and z to be concatenated and passed through the decoder
        z = z.view(batch_size * num_points, self.z_dim)
        x = x.view(batch_size * num_points, self.x_dim)
        input = torch.cat((x, z), dim=1)

        # pass the state through the decoder to get output
        mu = self.xz_to_mu(input)

        mu = mu.view(batch_size, num_points, self.y_dim)

        return mu, self.sigma * torch.ones_like(mu)
<|MERGE_RESOLUTION|>--- conflicted
+++ resolved
@@ -31,7 +31,6 @@
     def __init__(self, x_dim, rep_dim, y_dim, hid_dim, num_hid):
         super(HeteroskedasticDecoder, self).__init__()
         self.x_dim = x_dim
-<<<<<<< HEAD
         self.rep_dim = rep_dim
         self.y_dim = y_dim 
         self.hid_dim = hid_dim
@@ -39,17 +38,6 @@
 
         self.x_rep_to_hidden = MLP(self.x_dim + self.rep_dim, self.hid_dim, self.hid_dim, self.num_hid)
         self.hidden_to_mu  = nn.Linear(self.hid_dim, self.y_dim)
-=======
-        self.z_dim = z_dim
-        self.y_dim = y_dim
-        self.hid_dim = hid_dim
-        self.num_hid = num_hid
-
-        self.xz_to_hidden = MLP(
-            self.x_dim + self.z_dim, self.hid_dim, self.hid_dim, self.num_hid
-        )
-        self.hidden_to_mu = nn.Linear(self.hid_dim, self.y_dim)
->>>>>>> cee11a25
         self.hidden_to_pre_sigma = nn.Linear(self.hid_dim, self.y_dim)
 
     def forward(self, x, rep):
@@ -63,17 +51,6 @@
 
         batch_size, num_points, _ = x.size()
 
-<<<<<<< HEAD
-=======
-        # one z for all the target points of a given set, expand z to
-        # be concatenated with each x from the relevant process. In the
-        # future we might want multiple samples from the latent variable,
-        # so may need to add another dimension (samples) to the incoming
-        # z vector
-
-        z = z.unsqueeze(1).repeat(1, num_points, 1)
-
->>>>>>> cee11a25
         # flatten x and z to be concatenated and passed through the decoder
         rep = rep.view(batch_size * num_points, self.rep_dim)
         x = x.view(batch_size * num_points, self.x_dim)
@@ -152,4 +129,4 @@
 
         mu = mu.view(batch_size, num_points, self.y_dim)
 
-        return mu, self.sigma * torch.ones_like(mu)
+        return mu, self.sigma * torch.ones_like(mu)